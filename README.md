# VBET 2 v2.1
Valley Bottom Extraction Tool (updated: 04/18/2022)

VBET uses a stream network shapefile and digital elevation model to derive a valley bottom 
polygon based on two lines of evidence: slope and inundation depth. The values for these 
parameters are adjusted based on the drainage area of a given segment of the network based 
on the generalizations that at lower drainage areas (small streams), slopes within valley 
bottoms are generally steeper than at high drainage areas (larger rivers), where slopes tend 
to be very flat in valley bottoms; and also that high in the network, at low drainage areas, 
flood depths tend to be shallower than in larger portions of the network.

As such, the user selects to drainage area threshold values that are used to split the 
network into 'large', 'medium' and 'small' portions. The user then selects threshold values 
for slope and inundation depth for each of the three portions of the network.

### Known issues
Stream network segments passing through lakes or reservoirs sometimes are completely 
straight with no slope. These segments break the detrending algorithm. For now, the best 
solution is to combine segments so that a segment encompasses more than the flat area, 
and therefore has some slope, or to delete these segments from the drainage network prior
to running the model (see Data Preparation below). 

If additional issues are encountered, please report them in the GitHub Issues page for VBET-2.


## Data Preparation
### Drainage Area
Because the tool relies on drainage area (DA), a DA raster **OR** a field in the drainage
network input containing a value for DA associated with each segment (for example, 
there are various NHD Plus attributes with DA values) is required to run the tool. 
To be accurate, a DA raster must encompass the entire watershed upstream of the area for which 
a valley bottom is being delineated. In cases where a small LiDAR dataset is being used to 
delineate valley bottoms for a portion of a drainage network, a coarser DEM of the entire basin 
(e.g. the 10m DEMs of the NED from USGS) should be used to generate this raster. This can be 
accomplished using the common GIS workflow of filling the pits in the DEM, generating flow 
directions, and then a flow accumulation raster. The flow accumulation raster can be converted 
to drainage area in a raster calculator using the equation `(flow_accumulation * 
(flow_accumulation_raster_resolution^2))/1000000`.

### Stream Network
For the best results, the drainage network should align well with the DEM used. If the 
network was generated using the DEM, this isn't a problem, but when using external datasets 
such as NHD, there can be a large spatial disparity between the location of the drainage 
network in the DEM and in the actual dataset. If this is the case, to the extent possible, 
the user should edit the network, adjusting it so that it aligns with the network location 
in the DEM. Additionally, the segment length of the network should be suitable given the DEM 
resolution. That is, with higher resolution DEMs the network should be segmented at smaller 
lengths than for coarser DEMs (e.g. 10m). A good length is generally 50-200 times the DEM 
resolution (e.g. for a 10m DEM, we use 500-1000m segments, and for a 1m DEM we use 50-200m 
segments, depending on river size). Stream networks *must contain ONLY SINGLEPART FEATURES. If 
it contains multipart features*, use a "multipart to singlepart" GIS tool to fix this issue. 
Finally, to work with the detrending algorithm, network segments *must have 5+ vertices*. 
Very short, or perfectly straight segments usually don't have enough and the tool will throw 
an exception, notifying the user of which segments need more vertices.

A good work flow for preparing a stream network then is:
- either download a stream network or derive one using a DEM
- segment the network to an appropriate length
- remove or merge segments that are within the flat areas of waterbodies
- use a "densify" tool to add 5 vertices to each segment to ensure all have enough for detrending

It's also a good idea to make a copy of the network for use with the tool as the tool will further 
clean the network.

## Running the model
<<<<<<< HEAD
### GUI
To run the model, go to the releases tab and download the release appropriate for your OS 
(Windows 64 bit and Linux 64 bit available). Unzip the download folder in a chosen location. 
Open the folder and then double-click on the VBET.exe to run the program. For Linux, open the
unzipped directory, open a command prompt inside the folder and type the command: ./VBET to 
run the program. 

In addition to a shapefile of the valley bottom, the tool produces a text file with the same 
name as the output with "metadata" appended on the end that contains the files and parameter 
values used for that particular run of the tool. **If the tool fails for some reason, the error
message should be recorded in the metadata txt file for diagnosis**.

### IDE
If you are using a different OS, or prefer to run the code manually in an IDE, you can 
download the repository and run it in an IDE. Configure a Python environment with the packages 
listed below, fill out the parameter values in the 'run_VBET.py' script and then run the script
(after uncommenting lines 58 & 59).
=======
To run the model, go to the [releases](https://github.com/jtgilbert/VBET-2/releases), and download the release appropriate for your OS (Windows 64 bit and Linux 64 bit available). Unzip the download folder in a chosen location. For windows, open the folder and double click on the VBET.exe to run the program. For Linux, open a command prompt inside the folder and type the command: ./VBET to run the program. 

In addition to a shapefile of the valley bottom, the tool produces a text file with the same name as the output with "metadata" appended on the end that contains the files and parameter values used for that particular run of the tool.

If you are using a different OS, or prefer to run the code manually in an IDE, you can download the repository and run it in an IDE. Configure a Python environment with the packages listed below, fill out the parameter values in the 'run_VBET.py' script and then run the script.
>>>>>>> d1b45309

### Required Python packages
#### Python 3
- geopandas 
- rasterio 
- shapely
- rasterstats
- numpy 
- scipy
- scikit-image 

## Parameters 

- **Stream Network**: navigate to the stream network shapefile. This can be e.g. the National 
Hydrologic Dataset (NHD), extracted from a DEM, or manually delineated by the user. The stream 
network should be segmented so that each reach is approximately the desired segment length. 
The network should also be projected into a projected coordinate reference system.
- **Digital Elevation Model**: navigate to the DEM from which you wish to derive the valley 
bottom polygon (.tif). The DEM should be in the same projected CRS as the stream network.
- **Scratch Work Folder**: Navigate to a path to a folder where temporary files will be stored. 
- **Drainage Area Raster**: If the network does not already have a field with drainage area, a
drainage area raster is required. Navigate to the drainage area raster for the basin (.tif). 
This should be in the same CRS as the stream network and DEM.
- **Output**: enter a path and file name to store the valley bottom shapefile produced by the 
tool.
- **Existing Drainage Area Field**: if the network has a field with drainage area values for 
each segment, a drainage area raster is not required. Instead, enter the name of the field here.
  (If you are using a raster leave this blank.)
- **Large Drainage Area Threshold**: enter a value (int) for a drainage area threshold above 
which the network will be considered 'large'.
- **Medium Drainage Area Threshold**: enter a value (int) for a drainage area threshold above 
which the network will be considered 'medium', and below which the network will be considered 
'small'.
- **Large Slope Threshold**: enter a value for the slope threshold in the large portion of 
the network. 
- **Medium Slope Threshold**: enter a value for the slope threshold in the medium portion 
of the network.
- **Small Slope Threshold**: enter a value for the slope threshold in the small portion of 
the network.
- **Large Buffer**: enter a value representing the maximum distance from the large portion 
of the network within which valley bottoms occur.
- **Medium Buffer**: enter a value representing the maximum distance from the medium portion 
of the network within which valley bottoms occur.
- **Small Buffer**: enter a value representing the maximum distance from the small portion 
of the network within which valley bottoms occur.
- **Minimum Buffer**: enter a value representing a minimum valley bottom width/channel width 
for the entire network.
- **Large Depth**: enter a value for the depth threshold of the large portion of the network.
- **Medium Depth**: enter a value for the depth threshold of the medium portion of the network.
- **Small Depth**: enter a value for the depth threshold of the small portion of the network.


![VBET Output image](/pics/vbet_output.png)

![VBET Reach image](/pics/vbet_bitterroot.png)

![VBET Basin image](/pics/vbet_basin.png)
<|MERGE_RESOLUTION|>--- conflicted
+++ resolved
@@ -63,13 +63,13 @@
 clean the network.
 
 ## Running the model
-<<<<<<< HEAD
+
 ### GUI
-To run the model, go to the releases tab and download the release appropriate for your OS 
-(Windows 64 bit and Linux 64 bit available). Unzip the download folder in a chosen location. 
-Open the folder and then double-click on the VBET.exe to run the program. For Linux, open the
-unzipped directory, open a command prompt inside the folder and type the command: ./VBET to 
-run the program. 
+To run the model, go to the [releases](https://github.com/jtgilbert/VBET-2/releases) tab and 
+download the release appropriate for your OS (Windows 64 bit and Linux 64 bit available). Unzip 
+the download folder in a chosen location. Open the folder and then double-click on the 
+VBET.exe to run the program. For Linux, open the unzipped directory, open a command prompt 
+inside the folder and type the command: ./VBET to run the program. 
 
 In addition to a shapefile of the valley bottom, the tool produces a text file with the same 
 name as the output with "metadata" appended on the end that contains the files and parameter 
@@ -80,14 +80,7 @@
 If you are using a different OS, or prefer to run the code manually in an IDE, you can 
 download the repository and run it in an IDE. Configure a Python environment with the packages 
 listed below, fill out the parameter values in the 'run_VBET.py' script and then run the script
-(after uncommenting lines 58 & 59).
-=======
-To run the model, go to the [releases](https://github.com/jtgilbert/VBET-2/releases), and download the release appropriate for your OS (Windows 64 bit and Linux 64 bit available). Unzip the download folder in a chosen location. For windows, open the folder and double click on the VBET.exe to run the program. For Linux, open a command prompt inside the folder and type the command: ./VBET to run the program. 
-
-In addition to a shapefile of the valley bottom, the tool produces a text file with the same name as the output with "metadata" appended on the end that contains the files and parameter values used for that particular run of the tool.
-
-If you are using a different OS, or prefer to run the code manually in an IDE, you can download the repository and run it in an IDE. Configure a Python environment with the packages listed below, fill out the parameter values in the 'run_VBET.py' script and then run the script.
->>>>>>> d1b45309
+(after uncommenting lines 34 & 35).
 
 ### Required Python packages
 #### Python 3
